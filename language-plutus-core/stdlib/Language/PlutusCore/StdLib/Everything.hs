-- | This module exports everything from the stdlib via a data type which allows to test
-- various procedures (pretty-printing, type checking, etc) over the entire stdlib in a
-- convenient way: each time a function / data type is added to the stdlib, none of the
-- tests is required to be adapted, instead you just add the new definition to 'stdLib'
-- defined below and all the tests see it automatically.

{-# LANGUAGE ScopedTypeVariables #-}

module Language.PlutusCore.StdLib.Everything
    ( foldStdLib
    ) where

import           Language.PlutusCore
import           Language.PlutusCore.StdLib.Data.Bool
import           Language.PlutusCore.StdLib.Data.ChurchNat
import           Language.PlutusCore.StdLib.Data.Function
import           Language.PlutusCore.StdLib.Data.Integer
import           Language.PlutusCore.StdLib.Data.List
import           Language.PlutusCore.StdLib.Data.Nat
import           Language.PlutusCore.StdLib.Data.Unit
<<<<<<< HEAD
import           Language.PlutusCore.StdLib.Type
=======
import           Language.PlutusCore.StdLib.Meta.Data.Tuple
>>>>>>> 0bb7b61f

-- We use 'String's for names, because this module exists for tests right now and
-- there we have 'FilePath's which are 'String's.

data Named a = Named String a

-- | A PLC entity in the standard library.
data AnonStdLibPlcEntity
    = AnonStdLibType (Quote (Type TyName ()))       -- ^ A type.
    | AnonStdLibTerm (Quote (Term TyName Name ()))  -- ^ A term.

type StdLibPlcEntity = Named AnonStdLibPlcEntity

-- | The contents of a file system entity in the standard library.
data AnonStdLibFsEntity
    = AnonStdLibFolder [StdLibFsEntity]   -- ^ A subfolder.
    | AnonStdLibFile   [StdLibPlcEntity]  -- ^ A file in the folder.

-- | A folder in the standard library.
type StdLibFsEntity = Named AnonStdLibFsEntity

-- | Fold a 'StdLibPlcEntity'.
foldStdLibPlcEntity
    :: (String -> Quote (Type TyName ())      -> a)  -- ^ What to do on a type.
    -> (String -> Quote (Term TyName Name ()) -> a)  -- ^ What to do on a term.
    -> StdLibPlcEntity
    -> a
foldStdLibPlcEntity onType onTerm (Named plcName anonStdLibPlcEntity) =
    case anonStdLibPlcEntity of
        AnonStdLibType ty   -> onType plcName ty
        AnonStdLibTerm term -> onTerm plcName term

-- | Fold a 'StdLibFsEntity'.
foldStdLibFsEntity
    :: (String -> [a] -> a)                          -- ^ What to do on a folder or a file.
    -> (String -> Quote (Type TyName ())      -> a)  -- ^ What to do on a type.
    -> (String -> Quote (Term TyName Name ()) -> a)  -- ^ What to do on a term.
    -> StdLibFsEntity
    -> a
foldStdLibFsEntity onFs onType onTerm = go where
    go (Named fsName anonStdLibFsEntity) = onFs fsName $ case anonStdLibFsEntity of
        AnonStdLibFolder fsEntities  -> map go fsEntities
        AnonStdLibFile   plcEntities -> map (foldStdLibPlcEntity onType onTerm) plcEntities

-- | Fold the entire stdlib.
foldStdLib
    :: (String -> [a] -> a)                          -- ^ What to do on a folder or a file.
    -> (String -> Quote (Type TyName ())      -> a)  -- ^ What to do on a type.
    -> (String -> Quote (Term TyName Name ()) -> a)  -- ^ What to do on a term.
    -> a
foldStdLib onFs onType onTerm = foldStdLibFsEntity onFs onType onTerm stdLib

-- | The entire stdlib exported as a single value.
stdLib :: StdLibFsEntity
stdLib
    = Named "StdLib" $ AnonStdLibFolder
        [ Named "Data" $ AnonStdLibFolder
            [ Named "Bool" $ AnonStdLibFile
                [ Named "Bool"  $ AnonStdLibType getBuiltinBool
                , Named "True"  $ AnonStdLibTerm getBuiltinTrue
                , Named "False" $ AnonStdLibTerm getBuiltinFalse
                , Named "If"    $ AnonStdLibTerm getBuiltinIf
                ]
            , Named "ChurchNat" $ AnonStdLibFile
                [ Named "ChurchNat"  $ AnonStdLibType getBuiltinChurchNat
                , Named "ChurchZero" $ AnonStdLibTerm getBuiltinChurchZero
                , Named "ChurchSucc" $ AnonStdLibTerm getBuiltinChurchSucc
                ]
            , Named "Function" $ AnonStdLibFile
                [ Named "Const"  $ AnonStdLibTerm getBuiltinConst
                -- , Named "Self"   $ AnonStdLibType getBuiltinSelf
                , Named "Unroll" $ AnonStdLibTerm getBuiltinUnroll
                , Named "Fix"    $ AnonStdLibTerm getBuiltinFix
                , Named "Fix2"   $ AnonStdLibTerm (getBuiltinFixN 2)
                ]
            , Named "Integer" $ AnonStdLibFile
                [ Named "SuccInteger" $ AnonStdLibTerm getBuiltinSuccInteger
                ]
            , Named "List" $ AnonStdLibFile
                [ -- Named "List"       $ AnonStdLibType getBuiltinList
                  Named "ListBool"   $ AnonStdLibType $
                      _recursiveType <$> (holedToRecursive =<< holedTyApp <$> getBuiltinList <*> getBuiltinBool)
                , Named "Nil"        $ AnonStdLibTerm getBuiltinNil
                , Named "Cons"       $ AnonStdLibTerm getBuiltinCons
                , Named "FoldrList"  $ AnonStdLibTerm getBuiltinFoldrList
                , Named "FoldList"   $ AnonStdLibTerm getBuiltinFoldList
                , Named "EnumFromTo" $ AnonStdLibTerm getBuiltinEnumFromTo
                , Named "Sum"        $ AnonStdLibTerm getBuiltinSum
                , Named "Product"    $ AnonStdLibTerm getBuiltinProduct
                ]
            , Named "Nat" $ AnonStdLibFile
                [ -- Named "Nat"          $ AnonStdLibType getBuiltinNat
                  Named "Zero"         $ AnonStdLibTerm getBuiltinZero
                , Named "Succ"         $ AnonStdLibTerm getBuiltinSucc
                , Named "FoldrNat"     $ AnonStdLibTerm getBuiltinFoldrNat
                , Named "FoldNat"      $ AnonStdLibTerm getBuiltinFoldNat
                , Named "NatToInteger" $ AnonStdLibTerm getBuiltinNatToInteger
                ]
            , Named "Unit" $ AnonStdLibFile
                [ Named "Unit"    $ AnonStdLibType getBuiltinUnit
                , Named "Unitval" $ AnonStdLibTerm getBuiltinUnitval
                ]
            ]
        , Named "Meta" $ AnonStdLibFolder
            [ Named "Data" $ AnonStdLibFolder
                [ Named "Tuple" $ AnonStdLibFile
                    [ Named "Tuple2"       $ AnonStdLibType $ getBuiltinTuple 2
                    , Named "Tuple2_0"     $ AnonStdLibTerm $ getBuiltinTupleAccessor 2 0
                    , Named "Tuple2_1"     $ AnonStdLibTerm $ getBuiltinTupleAccessor 2 1
                    , Named "MkTuple2"     $ AnonStdLibTerm $ getBuiltinTupleConstructor 2
                    ]
                ]
            ]
        ]
-- Commented out types are of the 'HoledType' form which will vanish in future.<|MERGE_RESOLUTION|>--- conflicted
+++ resolved
@@ -18,11 +18,8 @@
 import           Language.PlutusCore.StdLib.Data.List
 import           Language.PlutusCore.StdLib.Data.Nat
 import           Language.PlutusCore.StdLib.Data.Unit
-<<<<<<< HEAD
+import           Language.PlutusCore.StdLib.Meta.Data.Tuple
 import           Language.PlutusCore.StdLib.Type
-=======
-import           Language.PlutusCore.StdLib.Meta.Data.Tuple
->>>>>>> 0bb7b61f
 
 -- We use 'String's for names, because this module exists for tests right now and
 -- there we have 'FilePath's which are 'String's.
