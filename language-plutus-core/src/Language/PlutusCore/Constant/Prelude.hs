<<<<<<< HEAD
=======

>>>>>>> 3e0bd691
{-# LANGUAGE QuasiQuotes #-}

module Language.PlutusCore.Constant.Prelude
    ( Size
    , Value
    , getBuiltinBool
    , getBuiltinTrue
    , getBuiltinFalse
    ) where

import           Language.PlutusCore.Name
import           Language.PlutusCore.Quote
import           Language.PlutusCore.TH
import           Language.PlutusCore.Type
import           PlutusPrelude

type Size = Natural
type Value = Term

-- | Church-encoded '()' as a PLC type.
--
-- > all (A :: *). A -> A
getBuiltinUnit :: Quote (Type TyName ())
getBuiltinUnit = [plcType|(all a (type) (fun a a))|]

-- | Church-encoded '()' as a PLC term.
--
-- > /\(A :: *) -> \(x : A) -> x
getBuiltinUnitval :: Quote (Value TyName Name ())
getBuiltinUnitval = [plcTerm|(abs a (type) (lam x a x))|]

-- | Church-encoded '()' as a PLC type.
--
-- > all (A :: *). (() -> A) -> (() -> A) -> A
getBuiltinBool :: Quote (Type TyName ())
getBuiltinBool = do
    unit <- getBuiltinUnit
    [plcType|(all a (type)
              (fun
              (fun unit a)
              (fun
              (fun unit a)
              a)))|]

-- | Church-encoded 'True' as a PLC term.
--
-- > /\(A :: *) -> \(x y : () -> A) -> x ()
getBuiltinTrue :: Quote (Value TyName Name ())
getBuiltinTrue = do
    unit <- getBuiltinUnit
    unitval <- getBuiltinUnitval
    [plcTerm|(abs a (type)
              (lam x (fun unit a)
              (lam y (fun unit a)
              [x unitval])))|]

-- | Church-encoded 'False' as a PLC term.
--
-- > /\(A :: *) -> \(x y : () -> A) -> y ()
getBuiltinFalse :: Quote (Value TyName Name ())
getBuiltinFalse = do
    unit <- getBuiltinUnit
    unitval <- getBuiltinUnitval
    [plcTerm|(abs a (type)
              (lam x (fun unit a)
              (lam y (fun unit a)
              [y unitval])))|]<|MERGE_RESOLUTION|>--- conflicted
+++ resolved
@@ -1,7 +1,3 @@
-<<<<<<< HEAD
-=======
-
->>>>>>> 3e0bd691
 {-# LANGUAGE QuasiQuotes #-}
 
 module Language.PlutusCore.Constant.Prelude
