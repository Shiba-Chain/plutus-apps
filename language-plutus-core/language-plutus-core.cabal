--- conflicted
+++ resolved
@@ -73,17 +73,31 @@
         prettyprinter -any,
         microlens -any,
         value-supply -any,
-<<<<<<< HEAD
         composition-prelude -any,
-        cborg
+        cborg -any
     
-=======
-        composition-prelude -any
-
->>>>>>> 5ab77582
     if (flag(development) && impl(ghc <8.4))
         ghc-options: -Werror
+    
+    if impl(ghc >=8.4)
+        ghc-options: -Wmissing-export-lists
 
+executable language-plutus-core-run-ck
+    main-is: Main.hs
+    hs-source-dirs: run-ck
+    default-language: Haskell2010
+    ghc-options: -Wall -Wincomplete-uni-patterns
+                 -Wincomplete-record-updates -Wredundant-constraints -Widentities
+    build-depends:
+        base -any,
+        language-plutus-core -any,
+        bytestring -any,
+        text -any,
+        prettyprinter -any
+    
+    if (flag(development) && impl(ghc <8.4))
+        ghc-options: -Werror
+    
     if impl(ghc >=8.4)
         ghc-options: -Wmissing-export-lists
 
@@ -118,10 +132,10 @@
         containers -any,
         mtl -any,
         mmorph -any
-
+    
     if (flag(development) && impl(ghc <8.4))
         ghc-options: -Werror
-
+    
     if impl(ghc >=8.4)
         ghc-options: -Wmissing-export-lists
 
@@ -137,29 +151,9 @@
         language-plutus-core -any,
         criterion -any,
         bytestring -any
-
+    
     if flag(development)
         ghc-options: -Werror
-
-    if impl(ghc >=8.4)
-        ghc-options: -Wmissing-export-lists
-
-executable language-plutus-core-run-ck
-    main-is: Main.hs
-    hs-source-dirs: run-ck
-    default-language: Haskell2010
-    ghc-options: -threaded -rtsopts -with-rtsopts=-N -Wall
-                 -Wincomplete-uni-patterns -Wincomplete-record-updates
-                 -Wredundant-constraints -Widentities
-    build-depends:
-        base -any,
-        language-plutus-core -any,
-        bytestring -any,
-        text -any,
-        prettyprinter -any
-
-    if (flag(development) && impl(ghc <8.4))
-        ghc-options: -Werror
-
+    
     if impl(ghc >=8.4)
         ghc-options: -Wmissing-export-lists