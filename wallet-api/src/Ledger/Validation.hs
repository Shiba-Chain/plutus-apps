--- conflicted
+++ resolved
@@ -23,32 +23,6 @@
   , plcRedeemerHash
   , plcTxHash
               -- * Pending transactions
-<<<<<<< HEAD
-  , PendingTx(..)
-  , PendingTxOut(..)
-  , PendingTxIn(..)
-  , PendingTxOutType(..)
-              -- * Oracles
-  , Signed(..)
-  , OracleValue(..)
-  ) where
-
-import           Codec.Serialise              (Serialise, deserialiseOrFail, serialise)
-import           Crypto.Hash                  (Digest, SHA256, hash)
-import           Data.Aeson                   (FromJSON, ToJSON (toJSON), withText)
-import qualified Data.Aeson                   as JSON
-import           Data.Bifunctor               (first)
-import qualified Data.ByteArray               as BA
-import qualified Data.ByteString.Base64       as Base64
-import qualified Data.ByteString.Lazy         as BSL
-import           Data.Proxy                   (Proxy (Proxy))
-import           Data.Swagger.Internal.Schema (ToSchema (declareNamedSchema), paramSchemaToSchema, plain)
-import qualified Data.Text.Encoding           as TE
-import           GHC.Generics                 (Generic)
-import           Language.PlutusTx.Lift       (makeLift)
-import           Ledger.Types                 (PubKey (..), Signature (..), Value (..))
-import qualified Ledger.Types                 as Ledger
-=======
               , PendingTx(..)
               , PendingTx'
               , PendingTxOut(..)
@@ -59,16 +33,21 @@
               , OracleValue(..)
               ) where
 
-import           Codec.Serialise        (serialise)
+import           Codec.Serialise              (Serialise, deserialiseOrFail, serialise)
 import           Crypto.Hash            (Digest, SHA256, hash)
-import           Data.Aeson             (FromJSON, ToJSON)
+import           Data.Aeson                   (FromJSON, ToJSON (toJSON), withText)
+import qualified Data.Aeson                   as JSON
+import           Data.Bifunctor               (first)
 import qualified Data.ByteArray         as BA
+import qualified Data.ByteString.Base64       as Base64
 import qualified Data.ByteString.Lazy   as BSL
+import           Data.Proxy                   (Proxy (Proxy))
+import           Data.Swagger.Internal.Schema (ToSchema (declareNamedSchema), paramSchemaToSchema, plain)
+import qualified Data.Text.Encoding           as TE
 import           GHC.Generics           (Generic)
 import           Language.PlutusTx.Lift (makeLift)
 import           Ledger.Types           (PubKey (..), Signature (..), Value (..))
 import qualified Ledger.Types           as Ledger
->>>>>>> 3dbc5fab
 
 -- Ignore newtype warnings related to `Oracle` and `Signed` because it causes
 -- problems with the plugin
@@ -206,9 +185,6 @@
   { getHeight :: Int
   } deriving (Eq, Ord, Show, Generic, FromJSON, ToJSON, ToSchema)
 
-instance ToJSON Height
-instance FromJSON Height
-
 makeLift ''PendingTxOutType
 
 makeLift ''PendingTxOut
