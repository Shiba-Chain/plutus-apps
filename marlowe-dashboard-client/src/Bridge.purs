--- conflicted
+++ resolved
@@ -5,13 +5,8 @@
   , toBack
   ) where
 
-<<<<<<< HEAD
 import Prologue
-import Cardano.Wallet.Types (WalletInfo(..)) as Back
-=======
-import Prelude
 import Cardano.Wallet.Mock.Types (WalletInfo(..)) as Back
->>>>>>> 1426912c
 import Data.Bifunctor (bimap)
 import Data.BigInteger (BigInteger)
 import Data.Json.JsonUUID (JsonUUID(..))
