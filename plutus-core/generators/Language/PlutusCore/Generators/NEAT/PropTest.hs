--- conflicted
+++ resolved
@@ -70,11 +70,7 @@
       case run (inferKind defConfig ty) of
         Left err ->
           printf "Counterexample found: %s, generated for kind %s\n%s"
-<<<<<<< HEAD
-            (show (pretty ty)) (show (pretty kG)) (show (prettyPlcClassicDef (err :: TypeError DefaultUni () ())))
-=======
-            (show (pretty ty)) (show (pretty kG)) (show (prettyPlcClassicDef (err :: TypeError (Term TyName Name DefaultUni ()) DefaultUni ())))
->>>>>>> 2819ba2c
+            (show (pretty ty)) (show (pretty kG)) (show (prettyPlcClassicDef (err :: TypeError (Term TyName Name DefaultUni () ()) DefaultUni ())))
         Right k2 ->
           printf "Counterexample found: %s, generated for kind %s, has inferred kind %s"
             (show (pretty ty)) (show (pretty kG)) (show (pretty k2))
