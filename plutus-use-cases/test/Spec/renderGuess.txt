==== Slot #0, Tx #0 ====
TxId:       a75e51992a2909cb5242f70121087318d438f71c8b3c2bbcdf83a717b5937f1d
Fee:        -
Forge:      Ada:      Lovelace:  100000
Signatures  -
Inputs:
  


Outputs:
  ---- Output 0 ----
  Destination:  PubKeyHash: d62e939c16a54d86493149d7d4291b0f766773d3... (Wallet 9)
  Value:
    Ada:      Lovelace:  10000
  
  ---- Output 1 ----
  Destination:  PubKeyHash: 39f713d0a644253f04529421b9f51b9b08979d08... (Wallet 1)
  Value:
    Ada:      Lovelace:  10000
  
  ---- Output 2 ----
  Destination:  PubKeyHash: bb3177fb6ea918a70fd7c2f180d5a49951e80a5a... (Wallet 6)
  Value:
    Ada:      Lovelace:  10000
  
  ---- Output 3 ----
  Destination:  PubKeyHash: edd1c37372f752c97aec0882452facac17a4fdaf... (Wallet 3)
  Value:
    Ada:      Lovelace:  10000
  
  ---- Output 4 ----
  Destination:  PubKeyHash: cce78f1f01cbbc3c0fb6f0b8e45d9fad929f30d0... (Wallet 5)
  Value:
    Ada:      Lovelace:  10000
  
  ---- Output 5 ----
  Destination:  PubKeyHash: b2ecdd08b94ba9639dd8d287f48a0e00f76f8ac6... (Wallet 7)
  Value:
    Ada:      Lovelace:  10000
  
  ---- Output 6 ----
  Destination:  PubKeyHash: 21fe31dfa154a261626bf854046fd2271b7bed4b... (Wallet 10)
  Value:
    Ada:      Lovelace:  10000
  
  ---- Output 7 ----
  Destination:  PubKeyHash: 75d264df8f4b72686438783c8524673d2a5ae9ac... (Wallet 4)
  Value:
    Ada:      Lovelace:  10000
  
  ---- Output 8 ----
  Destination:  PubKeyHash: dac073e0123bdea59dd9b3bda9cf6037f63aca82... (Wallet 2)
  Value:
    Ada:      Lovelace:  10000
  
  ---- Output 9 ----
  Destination:  PubKeyHash: a681d6553fa906569b6293876e0a4bd30800fc41... (Wallet 8)
  Value:
    Ada:      Lovelace:  10000


Balances Carried Forward:
  PubKeyHash: 21fe31dfa154a261626bf854046fd2271b7bed4b... (Wallet 10)
  Value:
    Ada:      Lovelace:  10000
  
  PubKeyHash: 39f713d0a644253f04529421b9f51b9b08979d08... (Wallet 1)
  Value:
    Ada:      Lovelace:  10000
  
  PubKeyHash: 75d264df8f4b72686438783c8524673d2a5ae9ac... (Wallet 4)
  Value:
    Ada:      Lovelace:  10000
  
  PubKeyHash: a681d6553fa906569b6293876e0a4bd30800fc41... (Wallet 8)
  Value:
    Ada:      Lovelace:  10000
  
  PubKeyHash: b2ecdd08b94ba9639dd8d287f48a0e00f76f8ac6... (Wallet 7)
  Value:
    Ada:      Lovelace:  10000
  
  PubKeyHash: bb3177fb6ea918a70fd7c2f180d5a49951e80a5a... (Wallet 6)
  Value:
    Ada:      Lovelace:  10000
  
  PubKeyHash: cce78f1f01cbbc3c0fb6f0b8e45d9fad929f30d0... (Wallet 5)
  Value:
    Ada:      Lovelace:  10000
  
  PubKeyHash: d62e939c16a54d86493149d7d4291b0f766773d3... (Wallet 9)
  Value:
    Ada:      Lovelace:  10000
  
  PubKeyHash: dac073e0123bdea59dd9b3bda9cf6037f63aca82... (Wallet 2)
  Value:
    Ada:      Lovelace:  10000
  
  PubKeyHash: edd1c37372f752c97aec0882452facac17a4fdaf... (Wallet 3)
  Value:
    Ada:      Lovelace:  10000

==== Slot #1, Tx #0 ====
<<<<<<< HEAD
TxId:       0144a55866b604c8222abd26d0104a554f6da56f355d92f510d3438d63f6f4c0
Fee:        -
Forge:      -
Signatures  PubKey: 3d4017c3e843895a92b70aa74d1b7ebc9c982ccf...
              Signature: 5840999c22be6ddaa94e2acd2cf5784a706cfadf...
=======
TxId:       ae3edc80f2a3be1e54b8e14afa097068e0797126e754301c56ade7cc4623df61
Fee:        -
Forge:      -
Signatures  PubKey: 3d4017c3e843895a92b70aa74d1b7ebc9c982ccf...
              Signature: 58403887709f44b414fe7af1fbd0df78dfcd3d8f...
>>>>>>> 36a3c592
Inputs:
  ---- Input 0 ----
  Destination:  PubKeyHash: 39f713d0a644253f04529421b9f51b9b08979d08... (Wallet 1)
  Value:
    Ada:      Lovelace:  10000
  Source:
    Tx:     a75e51992a2909cb5242f70121087318d438f71c8b3c2bbcdf83a717b5937f1d
    Output #1
    


Outputs:
  ---- Output 0 ----
  Destination:  PubKeyHash: 39f713d0a644253f04529421b9f51b9b08979d08... (Wallet 1)
  Value:
    Ada:      Lovelace:  9990
  
  ---- Output 1 ----
  Destination:  Script: 3583bc00ef8f74956c3a4528ed4d45cd86758704e5c25be60b8b2905b6f07f01
  Value:
    Ada:      Lovelace:  10


Balances Carried Forward:
  PubKeyHash: 21fe31dfa154a261626bf854046fd2271b7bed4b... (Wallet 10)
  Value:
    Ada:      Lovelace:  10000
  
  PubKeyHash: 39f713d0a644253f04529421b9f51b9b08979d08... (Wallet 1)
  Value:
    Ada:      Lovelace:  9990
  
  PubKeyHash: 75d264df8f4b72686438783c8524673d2a5ae9ac... (Wallet 4)
  Value:
    Ada:      Lovelace:  10000
  
  PubKeyHash: a681d6553fa906569b6293876e0a4bd30800fc41... (Wallet 8)
  Value:
    Ada:      Lovelace:  10000
  
  PubKeyHash: b2ecdd08b94ba9639dd8d287f48a0e00f76f8ac6... (Wallet 7)
  Value:
    Ada:      Lovelace:  10000
  
  PubKeyHash: bb3177fb6ea918a70fd7c2f180d5a49951e80a5a... (Wallet 6)
  Value:
    Ada:      Lovelace:  10000
  
  PubKeyHash: cce78f1f01cbbc3c0fb6f0b8e45d9fad929f30d0... (Wallet 5)
  Value:
    Ada:      Lovelace:  10000
  
  PubKeyHash: d62e939c16a54d86493149d7d4291b0f766773d3... (Wallet 9)
  Value:
    Ada:      Lovelace:  10000
  
  PubKeyHash: dac073e0123bdea59dd9b3bda9cf6037f63aca82... (Wallet 2)
  Value:
    Ada:      Lovelace:  10000
  
  PubKeyHash: edd1c37372f752c97aec0882452facac17a4fdaf... (Wallet 3)
  Value:
    Ada:      Lovelace:  10000
  
  Script: 3583bc00ef8f74956c3a4528ed4d45cd86758704e5c25be60b8b2905b6f07f01
  Value:
    Ada:      Lovelace:  10

==== Slot #2, Tx #0 ====
<<<<<<< HEAD
TxId:       d698cc3ab84c96092f34e74c211856363773af11611291c3fd9647cdcb3bd122
Fee:        -
Forge:      -
Signatures  PubKey: fc51cd8e6218a1a38da47ed00230f0580816ed13...
              Signature: 5840a66cab69278bb1ccef6c00d8d623fed8f073...
=======
TxId:       33491adcc44c75b84b656ca80b8493542529607b265450610991bd7ef5f3ca36
Fee:        -
Forge:      -
Signatures  PubKey: fc51cd8e6218a1a38da47ed00230f0580816ed13...
              Signature: 584073c8af6a2ea3b7ec0aea7b20ebe37512da79...
>>>>>>> 36a3c592
Inputs:
  ---- Input 0 ----
  Destination:  Script: 3583bc00ef8f74956c3a4528ed4d45cd86758704e5c25be60b8b2905b6f07f01
  Value:
    Ada:      Lovelace:  10
  Source:
<<<<<<< HEAD
    Tx:     0144a55866b604c8222abd26d0104a554f6da56f355d92f510d3438d63f6f4c0
=======
    Tx:     ae3edc80f2a3be1e54b8e14afa097068e0797126e754301c56ade7cc4623df61
>>>>>>> 36a3c592
    Output #1
    Script: 0100000303020003030501020002000303050102...


Outputs:
  ---- Output 0 ----
  Destination:  PubKeyHash: dac073e0123bdea59dd9b3bda9cf6037f63aca82... (Wallet 2)
  Value:
    Ada:      Lovelace:  10


Balances Carried Forward:
  PubKeyHash: 21fe31dfa154a261626bf854046fd2271b7bed4b... (Wallet 10)
  Value:
    Ada:      Lovelace:  10000
  
  PubKeyHash: 39f713d0a644253f04529421b9f51b9b08979d08... (Wallet 1)
  Value:
    Ada:      Lovelace:  9990
  
  PubKeyHash: 75d264df8f4b72686438783c8524673d2a5ae9ac... (Wallet 4)
  Value:
    Ada:      Lovelace:  10000
  
  PubKeyHash: a681d6553fa906569b6293876e0a4bd30800fc41... (Wallet 8)
  Value:
    Ada:      Lovelace:  10000
  
  PubKeyHash: b2ecdd08b94ba9639dd8d287f48a0e00f76f8ac6... (Wallet 7)
  Value:
    Ada:      Lovelace:  10000
  
  PubKeyHash: bb3177fb6ea918a70fd7c2f180d5a49951e80a5a... (Wallet 6)
  Value:
    Ada:      Lovelace:  10000
  
  PubKeyHash: cce78f1f01cbbc3c0fb6f0b8e45d9fad929f30d0... (Wallet 5)
  Value:
    Ada:      Lovelace:  10000
  
  PubKeyHash: d62e939c16a54d86493149d7d4291b0f766773d3... (Wallet 9)
  Value:
    Ada:      Lovelace:  10000
  
  PubKeyHash: dac073e0123bdea59dd9b3bda9cf6037f63aca82... (Wallet 2)
  Value:
    Ada:      Lovelace:  10010
  
  PubKeyHash: edd1c37372f752c97aec0882452facac17a4fdaf... (Wallet 3)
  Value:
    Ada:      Lovelace:  10000
  
  Script: 3583bc00ef8f74956c3a4528ed4d45cd86758704e5c25be60b8b2905b6f07f01
  Value:
    Ada:      Lovelace:  0<|MERGE_RESOLUTION|>--- conflicted
+++ resolved
@@ -101,19 +101,11 @@
     Ada:      Lovelace:  10000
 
 ==== Slot #1, Tx #0 ====
-<<<<<<< HEAD
-TxId:       0144a55866b604c8222abd26d0104a554f6da56f355d92f510d3438d63f6f4c0
+TxId:       64858523344487efa7481b2bae1d33fe36c8fe8d75aa1f4e74f2869504ed9bfd
 Fee:        -
 Forge:      -
 Signatures  PubKey: 3d4017c3e843895a92b70aa74d1b7ebc9c982ccf...
-              Signature: 5840999c22be6ddaa94e2acd2cf5784a706cfadf...
-=======
-TxId:       ae3edc80f2a3be1e54b8e14afa097068e0797126e754301c56ade7cc4623df61
-Fee:        -
-Forge:      -
-Signatures  PubKey: 3d4017c3e843895a92b70aa74d1b7ebc9c982ccf...
-              Signature: 58403887709f44b414fe7af1fbd0df78dfcd3d8f...
->>>>>>> 36a3c592
+              Signature: 5840fd7bfe2db77b98560d1b3704d78616e4dcbb...
 Inputs:
   ---- Input 0 ----
   Destination:  PubKeyHash: 39f713d0a644253f04529421b9f51b9b08979d08... (Wallet 1)
@@ -183,30 +175,18 @@
     Ada:      Lovelace:  10
 
 ==== Slot #2, Tx #0 ====
-<<<<<<< HEAD
-TxId:       d698cc3ab84c96092f34e74c211856363773af11611291c3fd9647cdcb3bd122
+TxId:       b542abf0d37a4b36fcd3ace6fb5126dd3f4b48752673173c0ca7084cab0a81be
 Fee:        -
 Forge:      -
 Signatures  PubKey: fc51cd8e6218a1a38da47ed00230f0580816ed13...
-              Signature: 5840a66cab69278bb1ccef6c00d8d623fed8f073...
-=======
-TxId:       33491adcc44c75b84b656ca80b8493542529607b265450610991bd7ef5f3ca36
-Fee:        -
-Forge:      -
-Signatures  PubKey: fc51cd8e6218a1a38da47ed00230f0580816ed13...
-              Signature: 584073c8af6a2ea3b7ec0aea7b20ebe37512da79...
->>>>>>> 36a3c592
+              Signature: 58400fe06309bc391653c593dd9555dc4806a880...
 Inputs:
   ---- Input 0 ----
   Destination:  Script: 3583bc00ef8f74956c3a4528ed4d45cd86758704e5c25be60b8b2905b6f07f01
   Value:
     Ada:      Lovelace:  10
   Source:
-<<<<<<< HEAD
-    Tx:     0144a55866b604c8222abd26d0104a554f6da56f355d92f510d3438d63f6f4c0
-=======
-    Tx:     ae3edc80f2a3be1e54b8e14afa097068e0797126e754301c56ade7cc4623df61
->>>>>>> 36a3c592
+    Tx:     64858523344487efa7481b2bae1d33fe36c8fe8d75aa1f4e74f2869504ed9bfd
     Output #1
     Script: 0100000303020003030501020002000303050102...
 
